--- conflicted
+++ resolved
@@ -54,64 +54,14 @@
             self.cameras_canvas = FigureCanvas(self.cameras_fig)
             scene1.addWidget(self.cameras_canvas)
 
-<<<<<<< HEAD
-            # Create 2x2 grid for cameras with proper spacing
-            self.cameras_axes = self.cameras_fig.subplots(2, 2, gridspec_kw={"hspace": 0.4, "wspace": 0.3})
-=======
             # Create 2x2 grid for cameras with minimal spacing
             self.cameras_axes = self.cameras_fig.subplots(2, 2, gridspec_kw={"hspace": 0.15, "wspace": 0.1})
->>>>>>> cc49d1ac
             self.camera_images = []
 
             # Initialize camera images with proper sizing
             for i in range(2):
                 for j in range(2):
                     ax = self.cameras_axes[i, j]
-<<<<<<< HEAD
-                    img = ax.imshow(
-                        np.zeros((24, 32)),
-                        cmap="plasma",
-                        aspect="equal",
-                        interpolation="nearest",  # Added interpolation for better display
-                    )
-                    self.camera_images.append(img)
-                    ax.set_title(f"Camera {i*2+j+1}")  # Updated to 1-based numbering
-                    ax.set_xticks([])  # Hide x-axis ticks
-                    ax.set_yticks([])  # Hide y-axis ticks
-
-                    # Add colorbar with proper sizing
-                    cbar = self.cameras_fig.colorbar(img, ax=ax, fraction=0.046, pad=0.04)
-                    cbar.ax.tick_params(labelsize=8)  # Adjust colorbar text size
-
-            self.cameras_fig.tight_layout()
-
-            # Create scene and canvas for stitched image view
-            scene2 = QtWidgets.QGraphicsScene()
-            self.ui.graphicsView_2.setScene(scene2)
-
-            # Create matplotlib figure for stitched image with adjusted size
-            self.stitched_fig = Figure(figsize=(10, 4), dpi=100)  # Adjusted figure size
-            self.stitched_canvas = FigureCanvas(self.stitched_fig)
-            scene2.addWidget(self.stitched_canvas)
-
-            # Create axes for stitched image with proper sizing
-            self.stitched_ax = self.stitched_fig.add_subplot(111)
-            self.stitched_image = self.stitched_ax.imshow(
-                np.zeros((24, 32)),
-                cmap="plasma",
-                aspect="equal",
-                interpolation="nearest",  # Added interpolation for better display
-            )
-            self.stitched_ax.set_title("Stitched Image")
-            self.stitched_ax.set_xticks([])  # Hide x-axis ticks initially
-            self.stitched_ax.set_yticks([])  # Hide y-axis ticks
-
-            # Add colorbar for stitched image with proper sizing
-            cbar = self.stitched_fig.colorbar(self.stitched_image, fraction=0.046, pad=0.04)
-            cbar.ax.tick_params(labelsize=8)  # Adjust colorbar text size
-
-            self.stitched_fig.tight_layout()
-=======
                     img = ax.imshow(np.zeros((24, 32)), cmap="plasma", aspect="equal", interpolation="nearest")
                     self.camera_images.append(img)
                     ax.set_title(f"Camera {i*2+j+1}")
@@ -180,7 +130,6 @@
 
             # Remove the old graphicsView_2 since we're using tabs now
             self.ui.graphicsView_2.setParent(None)
->>>>>>> cc49d1ac
 
             # Create and set up position display
             self.ui.positionLE = QtWidgets.QLineEdit(self.ui.centralwidget)
@@ -189,8 +138,6 @@
             self.ui.positionLE.setFixedWidth(80)
             self.ui.gridLayout.addWidget(self.ui.positionLE, 11, 14, 1, 1)
 
-<<<<<<< HEAD
-=======
             # Make status LEDs more visible with MARTA style
             self.ui.streamin_image_flag.setMinimumSize(30, 20)
             self.ui.streamin_image_flag.setMaximumSize(30, 20)
@@ -210,7 +157,6 @@
             # Set the minimum width of the main window to accommodate the cameras
             self.widget.setMinimumWidth(1600)  # Increased width to avoid scrollbars
 
->>>>>>> cc49d1ac
             logger.info("Camera views initialized")
 
         except Exception as e:
@@ -271,22 +217,6 @@
             if "position" in status:
                 self.ui.positionLE.setText(f"{status['position']:.2f}")
 
-<<<<<<< HEAD
-            # Update running status
-            if "running" in status:
-                self.ui.run_stat_flg.setStyleSheet(
-                    "background-color: green;" if status["running"] else "background-color: red;"
-                )
-
-            # Update streaming status
-            if "streaming" in status:
-                self.ui.streamin_image_flag.setStyleSheet(
-                    "background-color: green;" if status["streaming"] else "background-color: red;"
-                )
-
-            # Update camera images with proper scaling
-            if hasattr(self.system._thermalcamera, "_images"):
-=======
             # Update running status with MARTA style LED
             if "running" in status:
                 led_style = """
@@ -310,7 +240,6 @@
             # Update camera images with proper scaling
             if hasattr(self.system._thermalcamera, "_images"):
                 # First update individual camera views
->>>>>>> cc49d1ac
                 for i, (camera_name, image_data) in enumerate(self.system._thermalcamera._images.items()):
                     if isinstance(image_data, np.ndarray):
                         # Convert to float if needed
@@ -329,51 +258,12 @@
                         vmax = np.nanmax(image_data)
                         self.camera_images[i].set_clim(vmin, vmax)
 
-<<<<<<< HEAD
-                        # Update colorbar ticks
-=======
                         # Update colorbar ticks for camera view
->>>>>>> cc49d1ac
                         cbar = self.camera_images[i].colorbar
                         if cbar is not None:
                             cbar.set_ticks(np.linspace(vmin, vmax, 5))
                             cbar.set_ticklabels([f"{temp:.1f}°C" for temp in np.linspace(vmin, vmax, 5)])
 
-<<<<<<< HEAD
-                self.cameras_canvas.draw()
-
-            # Update stitched image if available
-            if hasattr(self.system._thermalcamera, "_figure_data"):
-                figure_data = self.system._thermalcamera._figure_data
-                if figure_data is not None and isinstance(figure_data, dict):
-                    # Update image data
-                    if "image" in figure_data:
-                        self.stitched_image.set_array(figure_data["image"])
-
-                        # Set temperature range
-                        if "temp_min" in figure_data and "temp_max" in figure_data:
-                            self.stitched_image.set_clim(figure_data["temp_min"], figure_data["temp_max"])
-
-                    # Update x-axis if angle information is available
-                    if "xticks" in figure_data and "xticklabels" in figure_data:
-                        self.stitched_ax.set_xticks(figure_data["xticks"])
-                        self.stitched_ax.set_xticklabels(figure_data["xticklabels"])
-                        self.stitched_ax.set_xlabel("Angle (degrees)")
-
-                    # Update colorbar
-                    if "temp_min" in figure_data and "temp_max" in figure_data:
-                        cbar = self.stitched_image.colorbar
-                        if cbar is not None:
-                            ticks = np.linspace(figure_data["temp_min"], figure_data["temp_max"], 5)
-                            cbar.set_ticks(ticks)
-                            cbar.set_ticklabels([f"{temp:.1f}°C" for temp in ticks])
-                            cbar.set_label("Temperature (°C)")
-
-                    self.stitched_canvas.draw()
-
-        except Exception as e:
-            logger.error(f"Error updating status: {e}")
-=======
                 # Draw camera canvas
                 self.cameras_canvas.draw()
 
@@ -431,7 +321,6 @@
         except Exception as e:
             logger.error(f"Error updating status: {e}")
             logger.error(f"Error details: {str(e)}", exc_info=True)
->>>>>>> cc49d1ac
 
     def rotate(self):
         """Rotate the thermal camera by the specified angle"""
@@ -553,13 +442,9 @@
                 self.ui.relse_mtr_PB_2.setEnabled(False)  # Disable start button
                 logger.info("Thermal camera initialized")
         except Exception as e:
-<<<<<<< HEAD
-            logger.error(f"Error initializing thermal camera: {e}")
-=======
             logger.error(f"Error using alternative init method: {e}")
             self.enable_controls(False)
             self.ui.relse_mtr_PB_2.setEnabled(True)  # Re-enable start button
->>>>>>> cc49d1ac
 
     def closeEvent(self, event):
         """Handle widget close event"""
